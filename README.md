# VIEWS Conflict Forecast API

<<<<<<< HEAD
Open-source FastAPI service that exposes the VIEWS conflict forecasting dataset through a  REST API. The service is designed for analysts and engineers who need reproducible access to monthly conflict forecasts at the grid or country level.
=======
Open-source FastAPI service that exposes the VIEWS conflict forecasting dataset through a clean, well-documented REST API. The service is designed for analysts and engineers who need reproducible access to monthly conflict forecasts at the grid or country level.
>>>>>>> a9f8b7ea

## Contents
- [Features](#features)
- [Quick Start](#quick-start)
- [API Documentation & Examples](#api-documentation--examples)
- [Data Backends](#data-backends)
- [Testing & Quality](#testing--quality)
- [Docker](#docker)
- [Bruno Collection](#bruno-collection)
<<<<<<< HEAD
- [CI/CD & Deployment](#cicd--deployment)
=======
>>>>>>> a9f8b7ea
- [Project Resources](#project-resources)
- [License](#license)
- [Maintainers & Origin](#maintainers--origin)

## Features
- FastAPI server with automatic OpenAPI documentation and interactive docs UI.
- SQLite-backed data store by default, with support for parquet files and S3 as sources.
- Rich filtering options (country, grid, months, metrics, thresholds) for fine-grained queries.
- Bruno workspace and `curl` examples for quick integrations and manual testing.

## Quick Start
These steps work on macOS, Linux, Windows (PowerShell or Git Bash), and Windows Subsystem for Linux. Windows-specific commands are noted where they differ.

### 1. Prerequisites
- Python 3.11+
- Git 2.30+
- Optional: GNU Make (convenience targets). On Windows install via `winget install GnuWin32.Make`, `choco install make`, or use the "Without make" commands provided below.

### 2. Clone the repository
```bash
git clone https://github.com/rholappa/views-forecast-api
cd views-forecast-api
```

### 3. Create a virtual environment
```bash
# macOS / Linux / WSL
python3.11 -m venv .venv
source .venv/bin/activate
```
```powershell
# Windows (PowerShell)
py -3.11 -m venv .venv
.\.venv\Scripts\Activate.ps1
# If activation is blocked, run:
# Set-ExecutionPolicy -ExecutionPolicy RemoteSigned -Scope CurrentUser
```

### 4. Install dependencies
```bash
make install
```
Without make:
```bash
python -m pip install --upgrade pip
python -m pip install -r requirements.txt
```

### 5. Configure environment variables
```bash
cp .env.example .env          # macOS / Linux / WSL
Copy-Item .env.example .env   # Windows PowerShell
```
<<<<<<< HEAD
Update `.env` with your desired configuration. Set `API_KEY` to the key you will use when calling the API. Uncomment and fill the `CLOUD_*` variables if you have access to the upstream parquet bucket, and provide `AWS_ACCESS_KEY_ID` / `AWS_SECRET_ACCESS_KEY` when the S3 bucket requires signed access.
=======
Update `.env` with your desired configuration. Set `API_KEY` to the key you will use when calling the API. Uncomment and fill the `CLOUD_*` variables if you have access to the upstream parquet bucket.
>>>>>>> a9f8b7ea

### 6. Load sample or real data (optional but recommended)
If you keep `USE_LOCAL_DATA=true`, the dev server can bootstrap synthetic sample data automatically. To pull parquet files into SQLite:
```bash
make db-load                # add RESET_DB=1 to refresh
```
Without make:
```bash
python scripts/load_parquet_to_db.py --skip-if-exists
```

### 7. Run the API (development mode)
```bash
make dev
```
Without make:
```bash
python scripts/load_parquet_to_db.py --skip-if-exists
python -m uvicorn app.main:app --reload --host 0.0.0.0 --port 8000
```
The API will be available at `http://localhost:8000` with hot reload enabled.

### 8. Smoke test
```bash
curl -H "X-API-Key: your-local-api-key" \
     "http://localhost:8000/api/v1/metadata/months"
```
A JSON array of months indicates your environment is ready.

## API Documentation & Examples
- Interactive docs: `http://localhost:8000/docs`
- OpenAPI schema: `http://localhost:8000/openapi.json`

Example queries:
```bash
# All grid cells for a country
curl -H "X-API-Key: your-local-api-key" \
     "http://localhost:8000/api/v1/forecasts?country=074"

# Specific grid IDs within a month range and selected metrics
curl -H "X-API-Key: your-local-api-key" \
     "http://localhost:8000/api/v1/forecasts?grid_ids=12001001&grid_ids=12001002&month_range=2025-08:2025-12&metrics=map&metrics=ci_90_low&metrics=ci_90_high"

# Thresholds on metrics
curl -H "X-API-Key: your-local-api-key" \
     "http://localhost:8000/api/v1/forecasts?country=074&metric_filters=map>50&metric_filters=prob_1000>=0.1"
```
<<<<<<< HEAD
For hosted deployments replace the base URL (`http://localhost:8000`) with the production endpoint.
=======
>>>>>>> a9f8b7ea

## Data Backends
- `.env` controls how data is sourced. Key variables:
  - `USE_LOCAL_DATA=true` keeps data in parquet form; a synthetic dataset is generated on demand if no files exist.
  - `DATA_BACKEND=database` (default) stores data in SQLite at `DATABASE_URL`.
  - `DATA_PATH` points to local parquet directories. Update it if you have real parquet files.
<<<<<<< HEAD
- Set `CLOUD_BUCKET_NAME`, `CLOUD_DATA_PREFIX`, and optional `AWS_ACCESS_KEY_ID` / `AWS_SECRET_ACCESS_KEY` / `CLOUD_BUCKET_REGION` to fetch parquet files from object storage.
- Automated bootstrapping is controlled by `AUTO_LOAD_DATA`, `RESET_DB_ON_START`, and `SKIP_DB_IF_EXISTS`. These flags are honoured by the Docker entrypoint and any shell that sources `.env`.
=======
>>>>>>> a9f8b7ea
- To refresh the database use `make db-load RESET_DB=1` or run `python scripts/load_parquet_to_db.py --reset-db` manually.
- Use `make db-clean` to delete the SQLite file entirely.

## Testing & Quality
```bash
make test     # pytest with coverage
make lint     # ruff checks
make format   # black + ruff --fix
```
Without make:
```bash
python -m pytest tests/ -v --cov=app --cov-report=term-missing
ruff check app/ tests/
black app/ tests/
ruff check app/ tests/ --fix
```

## Docker
<<<<<<< HEAD
- **Build the image**:
  ```bash
  docker build -t views-forecast-api:latest .
  ```
- **Run a container** with your `.env` file:
  ```bash
  docker run --rm -p 8000:8000 --env-file .env \
             -v $(pwd)/data:/app/data \
             views-forecast-api:latest
  ```
  The entrypoint hydrates SQLite on start when `AUTO_LOAD_DATA=true`, using S3 if credentials are present. Override `UVICORN_WORKERS` for multi-worker deployments and `RESET_DB_ON_START=1` when you need a fresh import.

### Docker Compose (local & production parity)
```bash
docker compose up --build -d
=======
```bash
make docker-build
make docker-run             # exposes the API on port 8000 and reads .env
```
With Docker Compose:
```bash
docker compose up --build
>>>>>>> a9f8b7ea
```
- Uses `.env` automatically and persists data in the named volume `forecasts-data`.
- Provide AWS credentials via `.env` or your secrets manager so the container can download parquet files on first boot.
- Toggle `UVICORN_RELOAD=1` for hot reload during container development; keep it at `0` in production.
- Set `UVICORN_WORKERS` (for example `4`) when deploying behind a load balancer.

## Bruno Collection
The Bruno workspace in `views-forecast-api-bruno/` includes ready-made requests for key endpoints. Open it in Bruno Desktop or run via the Bruno CLI after setting your `X-API-Key`.

## CI/CD & Deployment
- **GitHub Actions**: `.github/workflows/ci.yml` runs linting, tests (Python 3.9–3.12), and security scans on pushes, pull requests, and releases. Extend this pipeline with a release workflow that builds the Docker image and pushes to GHCR or Amazon ECR on tagged releases.
- **Environment secrets**: store `API_KEY`, `AWS_ACCESS_KEY_ID`, `AWS_SECRET_ACCESS_KEY`, and `CLOUD_BUCKET_NAME` as repository or environment secrets so Actions can hydrate data during integration tests or image builds.
- **AWS deployment (future)**:
  - Push container images to Amazon ECR and deploy to AWS Fargate (ECS) or App Runner.
  - Back persistent storage with an EFS volume or migrate to a managed database (Aurora/PostgreSQL) by updating `DATABASE_URL`.
  - Inject configuration through AWS Systems Manager Parameter Store or Secrets Manager. The same `.env` keys map directly to task definitions or service configuration.
  - Automate promotion with a GitHub Actions CD workflow that triggers `aws ecs update-service` or `aws apprunner update-service` after CI passes.

## Project Resources
- [`CONTRIBUTING.md`](CONTRIBUTING.md) for development workflow guidelines.
- [`CODE_OF_CONDUCT.md`](CODE_OF_CONDUCT.md) for community expectations.
- [`SECURITY.md`](SECURITY.md) for reporting vulnerabilities.
- [`CHANGELOG.md`](CHANGELOG.md) for release notes.
- Open issues or discussions on GitHub for help or feature requests.

<<<<<<< HEAD
=======
## Bruno Collection
The Bruno workspace in `views-forecast-api-bruno/` includes ready-made requests for key endpoints. Open it in Bruno Desktop or run via the Bruno CLI after setting your `X-API-Key`.

## Project Resources
- [`CONTRIBUTING.md`](CONTRIBUTING.md) for development workflow guidelines.
- [`CODE_OF_CONDUCT.md`](CODE_OF_CONDUCT.md) for community expectations.
- [`SECURITY.md`](SECURITY.md) for reporting vulnerabilities.
- [`CHANGELOG.md`](CHANGELOG.md) for release notes.
- Open issues or discussions on GitHub for help or feature requests.

>>>>>>> a9f8b7ea
## License
Distributed under the [MIT License](LICENSE).

## Maintainers & Origin
Created for the VIEWS Challenge at JunctionX Oulu 2025 and maintained by:
- [Risto Holappa](https://github.com/RHolappa)
- [Sillah Babar](https://github.com/Sillah-Babar)

We welcome contributions that help make conflict forecasting data more accessible.<|MERGE_RESOLUTION|>--- conflicted
+++ resolved
@@ -1,10 +1,6 @@
 # VIEWS Conflict Forecast API
 
-<<<<<<< HEAD
 Open-source FastAPI service that exposes the VIEWS conflict forecasting dataset through a  REST API. The service is designed for analysts and engineers who need reproducible access to monthly conflict forecasts at the grid or country level.
-=======
-Open-source FastAPI service that exposes the VIEWS conflict forecasting dataset through a clean, well-documented REST API. The service is designed for analysts and engineers who need reproducible access to monthly conflict forecasts at the grid or country level.
->>>>>>> a9f8b7ea
 
 ## Contents
 - [Features](#features)
@@ -14,10 +10,7 @@
 - [Testing & Quality](#testing--quality)
 - [Docker](#docker)
 - [Bruno Collection](#bruno-collection)
-<<<<<<< HEAD
 - [CI/CD & Deployment](#cicd--deployment)
-=======
->>>>>>> a9f8b7ea
 - [Project Resources](#project-resources)
 - [License](#license)
 - [Maintainers & Origin](#maintainers--origin)
@@ -30,12 +23,21 @@
 
 ## Quick Start
 These steps work on macOS, Linux, Windows (PowerShell or Git Bash), and Windows Subsystem for Linux. Windows-specific commands are noted where they differ.
-
+These steps work on macOS, Linux, Windows (PowerShell or Git Bash), and Windows Subsystem for Linux. Windows-specific commands are noted where they differ.
+
+### 1. Prerequisites
 ### 1. Prerequisites
 - Python 3.11+
 - Git 2.30+
 - Optional: GNU Make (convenience targets). On Windows install via `winget install GnuWin32.Make`, `choco install make`, or use the "Without make" commands provided below.
-
+- Git 2.30+
+- Optional: GNU Make (convenience targets). On Windows install via `winget install GnuWin32.Make`, `choco install make`, or use the "Without make" commands provided below.
+
+### 2. Clone the repository
+```bash
+git clone https://github.com/rholappa/views-forecast-api
+cd views-forecast-api
+```
 ### 2. Clone the repository
 ```bash
 git clone https://github.com/rholappa/views-forecast-api
@@ -55,7 +57,25 @@
 # If activation is blocked, run:
 # Set-ExecutionPolicy -ExecutionPolicy RemoteSigned -Scope CurrentUser
 ```
-
+### 3. Create a virtual environment
+```bash
+# macOS / Linux / WSL
+python3.11 -m venv .venv
+source .venv/bin/activate
+```
+```powershell
+# Windows (PowerShell)
+py -3.11 -m venv .venv
+.\.venv\Scripts\Activate.ps1
+# If activation is blocked, run:
+# Set-ExecutionPolicy -ExecutionPolicy RemoteSigned -Scope CurrentUser
+```
+
+### 4. Install dependencies
+```bash
+make install
+```
+Without make:
 ### 4. Install dependencies
 ```bash
 make install
@@ -67,31 +87,45 @@
 ```
 
 ### 5. Configure environment variables
+python -m pip install --upgrade pip
+python -m pip install -r requirements.txt
+```
+
+### 5. Configure environment variables
 ```bash
 cp .env.example .env          # macOS / Linux / WSL
 Copy-Item .env.example .env   # Windows PowerShell
-```
-<<<<<<< HEAD
+cp .env.example .env          # macOS / Linux / WSL
+Copy-Item .env.example .env   # Windows PowerShell
+```
 Update `.env` with your desired configuration. Set `API_KEY` to the key you will use when calling the API. Uncomment and fill the `CLOUD_*` variables if you have access to the upstream parquet bucket, and provide `AWS_ACCESS_KEY_ID` / `AWS_SECRET_ACCESS_KEY` when the S3 bucket requires signed access.
-=======
-Update `.env` with your desired configuration. Set `API_KEY` to the key you will use when calling the API. Uncomment and fill the `CLOUD_*` variables if you have access to the upstream parquet bucket.
->>>>>>> a9f8b7ea
 
 ### 6. Load sample or real data (optional but recommended)
 If you keep `USE_LOCAL_DATA=true`, the dev server can bootstrap synthetic sample data automatically. To pull parquet files into SQLite:
+### 6. Load sample or real data (optional but recommended)
+If you keep `USE_LOCAL_DATA=true`, the dev server can bootstrap synthetic sample data automatically. To pull parquet files into SQLite:
 ```bash
 make db-load                # add RESET_DB=1 to refresh
-```
+make db-load                # add RESET_DB=1 to refresh
+```
+Without make:
 Without make:
 ```bash
 python scripts/load_parquet_to_db.py --skip-if-exists
 ```
 
 ### 7. Run the API (development mode)
+python scripts/load_parquet_to_db.py --skip-if-exists
+```
+
+### 7. Run the API (development mode)
 ```bash
 make dev
 ```
 Without make:
+make dev
+```
+Without make:
 ```bash
 python scripts/load_parquet_to_db.py --skip-if-exists
 python -m uvicorn app.main:app --reload --host 0.0.0.0 --port 8000
@@ -99,8 +133,17 @@
 The API will be available at `http://localhost:8000` with hot reload enabled.
 
 ### 8. Smoke test
-```bash
-curl -H "X-API-Key: your-local-api-key" \
+python scripts/load_parquet_to_db.py --skip-if-exists
+python -m uvicorn app.main:app --reload --host 0.0.0.0 --port 8000
+```
+The API will be available at `http://localhost:8000` with hot reload enabled.
+
+### 8. Smoke test
+```bash
+curl -H "X-API-Key: your-local-api-key" \
+     "http://localhost:8000/api/v1/metadata/months"
+```
+A JSON array of months indicates your environment is ready.
      "http://localhost:8000/api/v1/metadata/months"
 ```
 A JSON array of months indicates your environment is ready.
@@ -108,45 +151,54 @@
 ## API Documentation & Examples
 - Interactive docs: `http://localhost:8000/docs`
 - OpenAPI schema: `http://localhost:8000/openapi.json`
+## API Documentation & Examples
+- Interactive docs: `http://localhost:8000/docs`
+- OpenAPI schema: `http://localhost:8000/openapi.json`
 
 Example queries:
 ```bash
 # All grid cells for a country
+Example queries:
+```bash
+# All grid cells for a country
 curl -H "X-API-Key: your-local-api-key" \
      "http://localhost:8000/api/v1/forecasts?country=074"
+     "http://localhost:8000/api/v1/forecasts?country=074"
 
 # Specific grid IDs within a month range and selected metrics
+# Specific grid IDs within a month range and selected metrics
 curl -H "X-API-Key: your-local-api-key" \
      "http://localhost:8000/api/v1/forecasts?grid_ids=12001001&grid_ids=12001002&month_range=2025-08:2025-12&metrics=map&metrics=ci_90_low&metrics=ci_90_high"
+     "http://localhost:8000/api/v1/forecasts?grid_ids=12001001&grid_ids=12001002&month_range=2025-08:2025-12&metrics=map&metrics=ci_90_low&metrics=ci_90_high"
 
 # Thresholds on metrics
+# Thresholds on metrics
 curl -H "X-API-Key: your-local-api-key" \
      "http://localhost:8000/api/v1/forecasts?country=074&metric_filters=map>50&metric_filters=prob_1000>=0.1"
 ```
-<<<<<<< HEAD
 For hosted deployments replace the base URL (`http://localhost:8000`) with the production endpoint.
-=======
->>>>>>> a9f8b7ea
 
 ## Data Backends
 - `.env` controls how data is sourced. Key variables:
   - `USE_LOCAL_DATA=true` keeps data in parquet form; a synthetic dataset is generated on demand if no files exist.
   - `DATA_BACKEND=database` (default) stores data in SQLite at `DATABASE_URL`.
   - `DATA_PATH` points to local parquet directories. Update it if you have real parquet files.
-<<<<<<< HEAD
 - Set `CLOUD_BUCKET_NAME`, `CLOUD_DATA_PREFIX`, and optional `AWS_ACCESS_KEY_ID` / `AWS_SECRET_ACCESS_KEY` / `CLOUD_BUCKET_REGION` to fetch parquet files from object storage.
 - Automated bootstrapping is controlled by `AUTO_LOAD_DATA`, `RESET_DB_ON_START`, and `SKIP_DB_IF_EXISTS`. These flags are honoured by the Docker entrypoint and any shell that sources `.env`.
-=======
->>>>>>> a9f8b7ea
 - To refresh the database use `make db-load RESET_DB=1` or run `python scripts/load_parquet_to_db.py --reset-db` manually.
 - Use `make db-clean` to delete the SQLite file entirely.
 
+## Testing & Quality
 ## Testing & Quality
 ```bash
 make test     # pytest with coverage
 make lint     # ruff checks
 make format   # black + ruff --fix
-```
+make test     # pytest with coverage
+make lint     # ruff checks
+make format   # black + ruff --fix
+```
+Without make:
 Without make:
 ```bash
 python -m pytest tests/ -v --cov=app --cov-report=term-missing
@@ -156,7 +208,6 @@
 ```
 
 ## Docker
-<<<<<<< HEAD
 - **Build the image**:
   ```bash
   docker build -t views-forecast-api:latest .
@@ -172,15 +223,6 @@
 ### Docker Compose (local & production parity)
 ```bash
 docker compose up --build -d
-=======
-```bash
-make docker-build
-make docker-run             # exposes the API on port 8000 and reads .env
-```
-With Docker Compose:
-```bash
-docker compose up --build
->>>>>>> a9f8b7ea
 ```
 - Uses `.env` automatically and persists data in the named volume `forecasts-data`.
 - Provide AWS credentials via `.env` or your secrets manager so the container can download parquet files on first boot.
@@ -206,25 +248,18 @@
 - [`CHANGELOG.md`](CHANGELOG.md) for release notes.
 - Open issues or discussions on GitHub for help or feature requests.
 
-<<<<<<< HEAD
-=======
-## Bruno Collection
-The Bruno workspace in `views-forecast-api-bruno/` includes ready-made requests for key endpoints. Open it in Bruno Desktop or run via the Bruno CLI after setting your `X-API-Key`.
-
-## Project Resources
-- [`CONTRIBUTING.md`](CONTRIBUTING.md) for development workflow guidelines.
-- [`CODE_OF_CONDUCT.md`](CODE_OF_CONDUCT.md) for community expectations.
-- [`SECURITY.md`](SECURITY.md) for reporting vulnerabilities.
-- [`CHANGELOG.md`](CHANGELOG.md) for release notes.
-- Open issues or discussions on GitHub for help or feature requests.
-
->>>>>>> a9f8b7ea
 ## License
+Distributed under the [MIT License](LICENSE).
 Distributed under the [MIT License](LICENSE).
 
 ## Maintainers & Origin
 Created for the VIEWS Challenge at JunctionX Oulu 2025 and maintained by:
 - [Risto Holappa](https://github.com/RHolappa)
 - [Sillah Babar](https://github.com/Sillah-Babar)
-
+## Maintainers & Origin
+Created for the VIEWS Challenge at JunctionX Oulu 2025 and maintained by:
+- [Risto Holappa](https://github.com/RHolappa)
+- [Sillah Babar](https://github.com/Sillah-Babar)
+
+We welcome contributions that help make conflict forecasting data more accessible.
 We welcome contributions that help make conflict forecasting data more accessible.